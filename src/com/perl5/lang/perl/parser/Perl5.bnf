{
  parserClass="com.perl5.lang.perl.parser.PerlParser"

  extends="com.intellij.extapi.psi.ASTWrapperPsiElement"

//  generate=[tokens="yes" psi="yes" tokenAccessors="yes"]

  psiClassPrefix="Perl"
  psiImplClassSuffix="Impl"
  psiPackage="com.perl5.lang.perl.psi"
  psiImplPackage="com.perl5.lang.perl.psi.impl"

  elementTypeHolderClass="com.perl5.lang.perl.lexer.PerlElementTypes"
  elementTypeClass="com.perl5.lang.perl.PerlElementType"
  tokenTypeClass="com.perl5.lang.perl.PerlTokenType"

  parserUtilClass="com.perl5.lang.perl.parser.PerlParserUitl"
  psiImplUtilClass="com.perl5.lang.perl.psi.impl.PerlPsiImpUtil"

  //elementTypeFactory="com.perl5.lang.perl.psi.PerlElementFactory.getCompositeType"
//  tokenTypeFactory="com.perl5.lang.perl.psi.PerlElementFactory.getCompositeType"

  tokens=[
    PERL_COMMENT="PERL_COMMENT"
    PERL_COMMENT_BLOCK="PERL_COMMENT_BLOCK"
    PERL_POD="PERL_POD"

    PERL_SUB_PROTOTYPE_TOKEN="PERL_SUB_PROTOTYPE_TOKEN"

    PERL_SIGIL_ARRAY="@"
    PERL_SIGIL_HASH="%"
    PERL_SIGIL_SCALAR="$"
    PERL_SIGIL_SCALAR_INDEX="$#"

    PERL_ARRAY="ARRAY"
    PERL_HASH="HASH"
    PERL_SCALAR="SCALAR"
    PERL_GLOB="GLOB"

    PERL_ARRAY_BUILT_IN="ARRAY_BUILT_IN"
    PERL_HASH_BUILT_IN="HASH_BUILT_IN"
    PERL_SCALAR_BUILT_IN="SCALAR_BUILT_IN"
    PERL_GLOB_BUILT_IN="GLOB_BUILT_IN"

    PERL_SCALAR_INDEX="SCALAR_INDEX"

    PERL_STRING_MULTILINE="PERL_STRING_MULTILINE" // should be string content too
    PERL_STRING_MULTILINE_END="PERL_STRING_MULTILINE_END"

    PERL_VERSION="PERL_VERSION"
    PERL_NUMBER_VERSION="PERL_NUMBER_VERSION"
    PERL_NUMBER="PERL_NUMBER"

    PERL_KEYWORD="PERL_KEYWORD"

    PERL_OPERATOR="PERL_OPERATOR"
    PERL_OPERATOR_UNARY="PERL_OPERATOR_UNARY"
    PERL_OPERATOR_FILETEST="PERL_OPERATOR_FILETEST"

    PERL_REGEX_QUOTE="PERL_REGEX_QUOTE"
    PERL_REGEX_MODIFIER="PERL_REGEX_MODIFIER"
    PERL_REGEX_TOKEN="PERL_REGEX_TOKEN"

//    PERL_STRING="PERL_STRING"
    PERL_STRING_CONTENT="PERL_STRING_CONTENT"

    PERL_TAG="PERL_TAG"

    PERL_COMMA=','
    PERL_ARROW_COMMA='=>'
    PERL_DEREFERENCE='->'
    PERL_DEPACKAGE='::'
    PERL_COLON=":"
    PERL_LBRACK='['
    PERL_RBRACK=']'
    PERL_LPAREN='('
    PERL_RPAREN=')'
    PERL_LBRACE='{'
    PERL_RBRACE='}'
    PERL_LANGLE='<'
    PERL_RANGLE='>'
    PERL_SEMI=';';
    PERL_QUOTE="\""

    // custom tokens
    PERL_FUNCTION_ATTRIBUTE="PERL_FUNCTION_ATTRIBUTE"

    PERL_PACKAGE="PERL_PACKAGE"
    PERL_PACKAGE_BUILT_IN="PERL_PACKAGE_BUILT_IN"
    PERL_PACKAGE_DEPRECATED="PERL_PACKAGE_DEPRECATED"
    PERL_PACKAGE_PRAGMA="PERL_PACKAGE_PRAGMA"

    PERL_METHOD="PERL_METHOD"
    PERL_FUNCTION="PERL_FUNCTION"
    PERL_FUNCTION_BUILT_IN="PERL_FUNCTION_BUILT_IN"
    PERL_HANDLE="PERL_HANDLE"
    PERL_HANDLE_BUILT_IN="PERL_HANDLE_BUILT_IN"
    PERL_BLOCK_NAME="PERL_BLOCK_NAME"
    PERL_LABEL="PERL_LABEL"

<<<<<<< HEAD
    // this is for embedded perl
    PERL_TEMPLATE_DATA="PERL_TEMPLATE_DATA"
=======
    // inline HTML
    BLOCK_HTML="BLOCK_HTML"
>>>>>>> 9cef68df
  ]

    extends(".*expr")=expr
 }

///////////////////////////// main code structure //////////////////////////////////////////////////////////////////////
private perlFile ::= file_items <<eof>>

private file_items ::= PERL_SEMI * file_item *   //{recoverWhile=recover_block}
private file_item ::= namespace | namespace_element

block ::= "{" file_items "}"

private namespace_element ::= (sub_definition | named_block | compound_statement | statement <<statementSemi>> ) PERL_SEMI*

// package keyword
namespace ::= "package" perl_package [perl_version] (block | PERL_SEMI namespace_content)
private namespace_content ::= namespace_element *  //{recoverWhile=recover_namespace}     // injected and wrapped by parsePackageContents

named_block ::= PERL_BLOCK_NAME block

// declarations
private compound_statement ::=
    [label_declaration] (
        block_compound
        | if_compound
        | unless_compound
        | given_compound
        | while_compound
        | until_compound
        | for_compound
        | foreach_compound
     )

if_compound ::= 'if' compound_conditional_block if_compound_elsif * [if_compound_else] // {pin=1}
unless_compound ::= 'unless' compound_conditional_block if_compound_elsif * [if_compound_else] // {pin=1}
private if_compound_elsif ::= 'elsif' compound_conditional_block  // {pin=1}
private if_compound_else  ::= 'else' block // {pin=1}

private compound_conditional_block ::= '(' expr ')' block

given_compound ::= 'given' compound_conditional_block // {pin=1}

while_compound ::= 'while' compound_conditional_block [compound_continue_block] // {pin=1}
until_compound ::= 'until' compound_conditional_block [compound_continue_block] // {pin=1}

private compound_continue_block ::= 'continue' block

block_compound ::= block [compound_continue_block]


// for/foreach
for_compound ::= 'for' for_compound_arguments // {pin=1}
foreach_compound ::= 'foreach' for_compound_arguments // {pin=1}
private for_compound_arguments ::= for_compound_arguments_iteration | for_compound_arguments_list

private for_compound_arguments_iteration ::= '(' [expr]  PERL_SEMI [expr] PERL_SEMI [expr] ')' block

// @todo only single variable or variable definition may be here
private for_compound_arguments_list ::=
    [ variable_declaration | variable ] '(' expr ')' block_compound

private statement ::= statement_variation [statement_modifier] // {recoverWhile=recover_statement}

private statement_variation ::=
    use_statement
    | no_statement
    | sub_declaration
    | expr

sub_definition ::= "sub" perl_method sub_definition_parameters ? block

private sub_definition_parameters ::=
    sub_prototype [sub_attributes]
    | sub_attributes [sub_signature]
    | sub_signature

sub_declaration ::= "sub" perl_method sub_declaration_parameters
private sub_declaration_parameters ::=  [sub_prototype] [sub_attributes]

private sub_prototype ::= "(" [<<parseSubPrototype>>] ")"
private sub_signature ::= "(" [<<parseSubSignature>>] ")"
private sub_attributes ::= ":" <<parseSubAttributes>>


last_term ::= 'last' [lnr_param]
next_term ::= 'next' [lnr_param]
redo_term ::= 'redo' [lnr_param]
private lnr_param ::= PERL_LABEL | expr


private statement_modifier ::=
    if_statement_modifier
    | unless_statement_modifier
    | while_statement_modifier
    | until_statement_modifier
    | for_statement_modifier
    | foreach_statement_modifier
    | when_statement_modifier

if_statement_modifier ::= 'if' expr
unless_statement_modifier ::=  'unless' expr
while_statement_modifier ::=  'while' expr
until_statement_modifier ::=  'until' expr
for_statement_modifier ::=  'for' expr     // actually @LIST
foreach_statement_modifier ::=  'foreach' expr  // actually @LIST
when_statement_modifier ::= 'when' expr


use_statement ::= 'use' use_no_parameters
no_statement ::= 'no' use_no_parameters
private use_no_parameters ::= use_module_parameters | use_version_parameters
use_module_parameters ::= perl_package [perl_version] [expr];
use_version_parameters ::= perl_version;


undef_term ::= "undef" variable ?

require_term ::= 'require' (perl_package | perl_version | expr)  // multiline string is possible too

//private recover_statement ::= !(PERL_SEMI | PERL_RBRACE )
//private recover_block ::= !(PERL_RBRACE | <<eof>>)
//private recover_namespace ::= !("package" | PERL_RBRACE | <<eof>>)

// expression
expr ::=
    lp_or_xor_expr
    | lp_and_expr
    | lp_not_expr
    | comma_expr
    | assign_expr
    | trenar_expr
    | flipflop_expr
    | or_expr
    | and_expr
    | bitwise_or_xor_expr
    | bitwise_and_expr
    | equal_expr
    | compare_expr
    | op_10_expr
    | shift_expr
    | add_expr
    | mul_expr
    | regex_expr
    | op_5_expr
    | pow_expr
    | op_3_expr
    | deref_expr
    | term_expr

term_expr ::=
    variable
    | variable_declaration
    | PERL_OPERATOR_UNARY "(" [expr] ")" !"["   // named operators as functions
    | "(" [expr] ")" ["[" expr "]"]
    | scalar_constant
    | do_term
    | sub_term
    | eval_term
    | regex_term
    | file_read_term
    | reference_value
    | print_term
    | open_term
    | close_term
    | grep_term
    | sort_term
    | map_term
    | require_term
    | undef_term
    | last_term
    | next_term
    | redo_term
    | function_call
    | rightward_call

rightward_call ::= callable <<parseCallParameters>>

deref_expr ::= expr (<<parseArrowSmart>> nested_element_expr) +

private op_3_expr ::= pref_pp_expr | suff_pp_expr
pref_pp_expr ::= ('++'|'--') expr
suff_pp_expr ::= expr ('++'|'--')

pow_expr ::= expr ('**' expr)+ { rightAssociative=true }

private op_5_expr ::= ref_expr  | prefix_unary_expr
ref_expr ::= '\' referencable_expr { rightAssociative=true }
prefix_unary_expr ::=  ('~'| '!'| '+' | '-') expr { rightAssociative=true }

regex_expr ::= expr ('=~'|'!~') expr

// @todo 'x' is not parsed correctly with joined x40
mul_expr ::= expr ('*'|'/'|'%'|'x') expr
add_expr ::= expr ('+'|'-'|'.') expr
shift_expr ::= expr ('<<'|'>>') expr

private op_10_expr ::= named_unary_expr | filetest_expr
named_unary_expr ::= named_undry_expr_defined | named_unary_expr_normal
private named_undry_expr_defined ::= 'defined' !"(" [scalar_expr]
private named_unary_expr_normal ::= PERL_OPERATOR_UNARY !"(" scalar_expr

filetest_expr ::= PERL_OPERATOR_FILETEST [(perl_handle | expr )]

compare_expr ::= expr ('>='|'<='|'<'|'>'|'lt'|'gt'|'le'|'ge') expr
equal_expr ::= expr ('=='|'!='|'<=>'|'eq'|'ne'|'cmp'|'~~') expr
bitwise_and_expr ::= expr '&' expr
bitwise_or_xor_expr ::= expr ('|'|'^') expr
and_expr ::= expr '&&' expr
or_expr ::= expr ('||'|'//') expr
flipflop_expr ::= expr ('..'|'...') expr
trenar_expr ::= expr '?' expr ':' expr { rightAssociative=true }
assign_expr ::= expr ('=' | '**='|'+='|'-='| '*='|'/='|'x='| '&='|'|='|'.='| '<<='|'>>='|'%='| '&&='|'||='|'^='| '//=') expr { rightAssociative=true }

private comma_expr ::= comma_sequence_expr | comma_last_expr
comma_last_expr ::= expr comma
comma_sequence_expr ::= expr (comma_any expr) +
private comma_any ::= comma + !(")"|"]"|"}")

lp_not_expr ::= 'not' expr { rightAssociative=true }
lp_and_expr ::= expr 'and' expr
lp_or_xor_expr ::= expr ('or'|'xor') expr

private scalar_expr ::= <<parseExpressionLevel 3>>

print_term ::= ("print"|"printf"|"say") ( "(" [print_arguments] ")" | [print_arguments] ) // {pin=1}
private print_arguments ::= perl_handle expr | expr

open_term ::= "open" ( "(" open_arguments ")" | open_arguments )
private open_arguments ::=
    open_handle comma open_mode comma open_ref  // open FILEHANDLE,MODE,REFERENCE
    | open_handle comma open_mode comma expr    // open FILEHANDLE,MODE,EXPR,LIST ?
    | open_handle [comma expr]                // open FILEHANDLE, EXPR ?

open_handle ::= variable_declaration | perl_handle
open_mode ::= scalar_expr
open_ref ::= ref_expr

close_term ::= "close" ( "(" close_arguments ")" | close_arguments )
private close_arguments ::= perl_handle

sort_term ::= 'sort' ( '(' sort_op_arguments ')'| sort_op_arguments )
private sort_op_arguments ::=
    PERL_FUNCTION expr
    | block expr
    | scalar_expr expr
    | expr

sub_term ::= 'sub' sub_definition_parameters block

grep_term ::= 'grep' grep_map_arguments
map_term ::= 'map' grep_map_arguments
private grep_map_arguments ::=
    "(" grep_map_arguments_variations ")"
    | grep_map_arguments_variations

private grep_map_arguments_variations ::=
    block expr
    | scalar_expr comma expr

private function_call ::= callable "(" [expr] ")" !"["  // avoiding ()[]

file_read_term ::= '<' [perl_handle] '>'

////////////////////////// regular expressions /////////////////////////////////////////////////////////////////////////
private regex_term ::=
    compile_regex
    | replacement_regex
    | tr_regex
    | match_regex

compile_regex ::= 'qr' match_regex_body
match_regex ::= ['m'] match_regex_body
private match_regex_body ::= PERL_REGEX_QUOTE [perl_regex] PERL_REGEX_QUOTE [perl_regex_modifiers]
replacement_regex ::= 's' PERL_REGEX_QUOTE [perl_regex] PERL_REGEX_QUOTE regex_replacement [perl_regex_modifiers]

private regex_replacement ::=
    PERL_REGEX_QUOTE [perl_regex] PERL_REGEX_QUOTE
    | [perl_regex] PERL_REGEX_QUOTE

perl_regex_modifiers ::= PERL_REGEX_MODIFIER +
perl_regex ::= PERL_REGEX_TOKEN + // here we should make a trick

tr_regex ::= ('tr'|'y') PERL_REGEX_QUOTE tr_searchlist PERL_REGEX_QUOTE [PERL_REGEX_QUOTE] tr_replacementlist PERL_REGEX_QUOTE [tr_modifiers]
tr_searchlist ::= PERL_STRING_CONTENT
tr_replacementlist ::= PERL_STRING_CONTENT

tr_modifiers ::= PERL_REGEX_MODIFIER +
////////////////////////// end of regular expressions //////////////////////////////////////////////////////////////////

do_term ::= "do" eval_argument
eval_term ::= "eval" eval_argument
private eval_argument ::= '('expr')' | block | expr

private variable_declaration ::=
    variable_declaration_global
    | variable_declaration_lexical
    | variable_declaration_local

// @todo attributes support
variable_declaration_local ::= 'local' [perl_package]  local_variable_definition_variation
variable_declaration_lexical ::= ('my' | 'state') [perl_package] variable_definition_variation
variable_declaration_global ::= 'our' [perl_package] variable_definition_variation

private local_variable_definition_variation ::=
    '(' scalar_expr (comma + scalar_expr ) * comma * ')'
    | scalar_expr

private variable_definition_variation ::=
    '(' lexical_variable_definition_argument (comma + lexical_variable_definition_argument ) * comma* ')'
    | lexical_variable_definition_argument

private lexical_variable_definition_argument ::= lexical_variable | "undef"

/////////////////////////////////// REFERENCES /////////////////////////////////////////////////////////////////////////
// most of the references created by \ operator, but some - don't
reference_value ::=
    anon_array_ref
    | anon_hash_ref
    | code_ref
    | glob_item_ref

private anon_array_ref ::= '[' [expr] ']'
private anon_hash_ref ::= '{' [expr] '}'
private code_ref ::= "sub" block
private glob_item_ref ::= glob "{" glob_item_ref_variant "}"
private glob_item_ref_variant ::=
    "SCALAR"
    | "ARRAY"
    | "HASH"
    | "CODE"
    | "IO"
    | "GLOB"
    | "FORMAT"
    | "NAME"
    | "PACKAGE"

//////////////////////////// END OF REFERENCES /////////////////////////////////////////////////////////////////////////

private variable ::= scalar | array | hash | glob

array ::=
    PERL_SIGIL_ARRAY scalar       // scalar dereference
    | PERL_SIGIL_ARRAY '{' expr '}'   // scalar dereference
    | array_variable '[' expr ']'              // array slice
    | array_variable '{' expr '}'              // hash slice
    | array_variable
    | array_constant

hash ::=
    PERL_SIGIL_HASH scalar       // scalar dereference wo braces
    | PERL_SIGIL_HASH '{' expr '}'      // hash dereference w braces
    | hash_variable                    // hash as is

scalar ::=
    PERL_SIGIL_SCALAR * scalar_variable nested_element ?
    | PERL_SIGIL_SCALAR + "{" expr "}"
    | scalar_variable nested_element ? // some special variables are started from sigil
    | scalar_constant
    | "(" expr ")" "["expr"]"
    | undef_term
    | PERL_SCALAR_INDEX
    | PERL_SIGIL_SCALAR_INDEX PERL_SIGIL_SCALAR * ( '{' expr '}' | scalar_variable )

glob ::=
    "*" scalar       // scalar dereference wo braces
    | "*"{expr}     // @todo we need to colorize this as glob
    | glob_variable                    // hash as is

private nested_element ::=
    braced_string
    | "{" expr "}"
    | "[" expr "]"

// extended nested element for using in ()
private nested_element_expr ::=
    nested_element
    | "(" [expr] ")"    // function call like $var->()
    | scalar_call
    | function_call
    | rightward_call

scalar_call ::= scalar_variable ["(" [expr] ")"]

///////////////////////////////////// CALLABLE /////////////////////////////////////////////////////////////////////////

callable ::= perl_method | referencable_method
//<<resetLastCallable>> (
//
//    |
//)

private referencable_expr ::= referencable_method | scalar_expr
private referencable_method ::= '&'
    (
        perl_method
        | "{"perl_method"}"
        | "{"expr"}"
        | scalar
    )

////////////////////////////////END OF CALLABLE ////////////////////////////////////////////////////////////////////////

label_declaration ::= PERL_LABEL ":" // do we need to change tokentype?
private perl_version ::= PERL_NUMBER_VERSION | PERL_NUMBER
private perl_handle ::= PERL_HANDLE | PERL_HANDLE_BUILT_IN | "{" scalar_expr "}" | <<parseExpressionLevel 21>>

//////////////////////////////////// constants /////////////////////////////////////////////////////////////////////////

private scalar_constant ::=
    PERL_NUMBER
    | PERL_TAG  // __PACKAGE__ etc.
    | string

braced_string ::= "{" PERL_STRING_CONTENT "}"

private array_constant ::=
    string_list

private string ::= string_sq | string_dq | string_xq

private string_quoted ::= PERL_QUOTE PERL_STRING_CONTENT PERL_QUOTE
string_dq ::=
    "\"" PERL_STRING_CONTENT "\""
     | "qq" string_quoted
     | '<<' string_dq

string_sq ::=
    "'" PERL_STRING_CONTENT "'"
    | "q" string_quoted
    | PERL_STRING_CONTENT
     | '<<' string_sq

string_xq ::=
    "`" PERL_STRING_CONTENT "`"
    | "qx" string_quoted
    | '<<' string_xq

string_list ::= 'qw' PERL_QUOTE PERL_STRING_CONTENT * PERL_QUOTE

///////////////////////////////////// variables ////////////////////////////////////////////////////////////////////////
private lexical_variable ::= scalar_variable | array_variable | hash_variable

private scalar_variable ::=
    PERL_SCALAR
    | PERL_SCALAR_BUILT_IN

private array_variable ::=
    PERL_ARRAY
    | PERL_ARRAY_BUILT_IN

private hash_variable ::=
    PERL_HASH
    | PERL_HASH_BUILT_IN

private glob_variable ::=
    PERL_GLOB
    | PERL_GLOB_BUILT_IN


private comma ::= PERL_COMMA | PERL_ARROW_COMMA
private perl_package ::= PERL_PACKAGE | PERL_PACKAGE_BUILT_IN | PERL_PACKAGE_DEPRECATED | PERL_PACKAGE_PRAGMA
private perl_method ::= [perl_package ['->']] PERL_FUNCTION | PERL_FUNCTION_BUILT_IN | PERL_KEYWORD<|MERGE_RESOLUTION|>--- conflicted
+++ resolved
@@ -98,13 +98,8 @@
     PERL_BLOCK_NAME="PERL_BLOCK_NAME"
     PERL_LABEL="PERL_LABEL"
 
-<<<<<<< HEAD
-    // this is for embedded perl
-    PERL_TEMPLATE_DATA="PERL_TEMPLATE_DATA"
-=======
     // inline HTML
     BLOCK_HTML="BLOCK_HTML"
->>>>>>> 9cef68df
   ]
 
     extends(".*expr")=expr
