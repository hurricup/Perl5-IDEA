--- conflicted
+++ resolved
@@ -25,13 +25,9 @@
 import com.perl5.lang.perl.psi.PerlVariable;
 import com.perl5.lang.perl.psi.PerlVariableDeclaration;
 import com.perl5.lang.perl.psi.properties.PerlLexicalScope;
-<<<<<<< HEAD
-=======
-import com.perl5.lang.perl.psi.properties.PerlLexicalScopeMember;
 import com.perl5.lang.perl.psi.utils.PerlVariableType;
 import org.jetbrains.annotations.NotNull;
 import org.jetbrains.annotations.Nullable;
->>>>>>> 7ec7fdb5
 
 import java.io.File;
 import java.util.Collection;
@@ -43,55 +39,6 @@
  */
 public class PerlUtil
 {
-<<<<<<< HEAD
-	/**
-	 * Traverses PSI tree up from current element and finds all lexical variables definition (state, my)
-	 * @param currentElement current Psi element to traverse from
-	 * @return ArrayList of variables in declarations
-	 */
-	public static Collection<PerlVariable> findDeclaredLexicalVariables(PsiElement currentElement)
-	{
-		HashMap<String,PerlVariable> declarationsHash = new HashMap<>();
-
-//		assert currentElement instanceof PerlLexicalScopeMember;
-
-//		PerlLexicalScope currentScope = ((PerlLexicalScopeMember) currentElement).getLexicalScope();
-        PerlLexicalScope currentScope = PsiTreeUtil.getParentOfType(currentElement, PerlLexicalScope.class);
-		Collection<PerlVariableDeclaration> declarations = PsiTreeUtil.findChildrenOfType(currentElement.getContainingFile(), PerlVariableDeclaration.class);
-
-		for(PerlVariableDeclaration declaration: declarations)
-		{
-			if( declaration.getTextOffset() < currentElement.getTextOffset())
-			{
-				// lexically ok
-				PerlLexicalScope declarationScope = declaration.getLexicalScope();
-				if( declarationScope == null 	// file level
-					|| currentScope != null && PsiTreeUtil.isAncestor(declarationScope, currentScope, false)	// declaration is an ancestor
-						)
-				{
-					for(PsiElement var: declaration.getScalarVariableList())
-					{
-						assert var instanceof PerlVariable;
-						declarationsHash.put(var.getText(),(PerlVariable)var);
-					}
-					for(PsiElement var: declaration.getArrayVariableList())
-					{
-						assert var instanceof PerlVariable;
-						declarationsHash.put(var.getText(),(PerlVariable)var);
-					}
-					for(PsiElement var: declaration.getHashVariableList())
-					{
-						assert var instanceof PerlVariable;
-						declarationsHash.put(var.getText(),(PerlVariable)var);
-					}
-				}
-			}
-		}
-
-		return declarationsHash.values();
-	}
-=======
->>>>>>> 7ec7fdb5
 
 	/**
 	 * Searches for innermost source root for a file
