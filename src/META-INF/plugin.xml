--- conflicted
+++ resolved
@@ -48,12 +48,9 @@
         <li>Implemented optional quotes automatic insertion/removing, fixes #135. NB: numeric values are not quoted/unquoted.</li>
         <li>Implemented optional dereference insertion/removing between hash/array indexes, fixes #123.</li>
         <li>Implemented optional parentheses insertion/removing in statement modifiers.</li>
-<<<<<<< HEAD
         <li>Implemented conversion <code>$var->{key}</code> to <code>$$var{key}</code> and vice versa.</li>
         <li>Implemented conversion <code>@$array_ref</code> to <code>@{$array_ref}</code> and vice versa (does not affects hash/array elements or slices).</li>
-=======
         <li>Implemented conversion <code>$var->{key}</code> to <code>$$var{key}</code> and vice versa, fixes #575.</li>
->>>>>>> 0b5d7452
         </ul>
         </li>
       </ul>
