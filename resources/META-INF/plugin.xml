<!--
  ~ Copyright 2015 Alexandr Evstigneev
  ~
  ~ Licensed under the Apache License, Version 2.0 (the "License");
  ~ you may not use this file except in compliance with the License.
  ~ You may obtain a copy of the License at
  ~
  ~ http://www.apache.org/licenses/LICENSE-2.0
  ~
  ~ Unless required by applicable law or agreed to in writing, software
  ~ distributed under the License is distributed on an "AS IS" BASIS,
  ~ WITHOUT WARRANTIES OR CONDITIONS OF ANY KIND, either express or implied.
  ~ See the License for the specific language governing permissions and
  ~ limitations under the License.
  -->

<idea-plugin version="2" url="https://github.com/hurricup/Perl5-IDEA">
    <id>com.perl5</id>
    <name>Perl</name>
    <vendor email="hurricup@evstigneev.com" url="http://www.evstigneev.com">Alexandr Evstigneev</vendor>
    <category>Custom Languages</category>

     <description><![CDATA[
    <p>Camelcade  plugin adds Perl5 support for IntelliJ IDEA and other JetBrains products.</p>
    <p>
    <a href="https://twitter.com/CamelcadeIDE">Twitter</a>
    | <a href="https://github.com/hurricup/Perl5-IDEA">GitHub</a>
    | <a href="https://github.com/hurricup/Perl5-IDEA/issues">Tracker</a>
    | <a href="https://github.com/hurricup/Perl5-IDEA/wiki">Wiki</a>
    </p>
    <p><a href="https://www.paypal.com/cgi-bin/webscr?cmd=_s-xclick&hosted_button_id=HJCUADZKY5G7E"><image src="https://www.paypalobjects.com/en_GB/i/btn/btn_donate_LG.gif" border="0" alt="Donate to support Project"></a></p>
    ]]></description>

    <change-notes><![CDATA[
     <p>
      <ul>
<<<<<<< HEAD
      <li>Implemented basic pod support</li>
=======
      <li>Fixed performance problem appeared after IDEA 2016.1.1 update</li>
>>>>>>> d3fcc38f
      <li>Disabled deprecation strikeout in packages auto-completion. Speeds things up and prevents hanging of IDEA 2016</li>
      <li>Fixed package completion in variable definition expresison</li>
      </ul>
      </p>

    ]]>
    </change-notes>

    <!-- please see http://confluence.jetbrains.com/display/IDEADEV/Build+Number+Ranges for description -->
    <idea-version since-build="139"/>

    <!-- please see http://confluence.jetbrains.com/display/IDEADEV/Plugin+Compatibility+with+IntelliJ+Platform+Products
         on how to target different products -->

    <depends>com.intellij.modules.lang</depends>
    <depends optional="true" config-file="java-deps.xml">com.intellij.modules.java</depends>

    <extensionPoints>
        <extensionPoint name="packageProcessor" beanClass="com.perl5.lang.perl.idea.EP.PerlPackageProcessorEP">
            <with attribute="implementationClass"
                  implements="com.perl5.lang.perl.extensions.packageprocessor.PerlPackageProcessor"/>
        </extensionPoint>
        <extensionPoint name="parserExtension"
                        interface="com.perl5.lang.perl.extensions.parser.PerlParserExtension"/>
    </extensionPoints>

    <extensions defaultExtensionNs="com.perl5">
        <packageProcessor key="parent"
                          implementationClass="com.perl5.lang.perl.extensions.packageprocessor.impl.ParentProcessor"/>
        <packageProcessor key="base"
                          implementationClass="com.perl5.lang.perl.extensions.packageprocessor.impl.BaseProcessor"/>
        <packageProcessor key="strict"
                          implementationClass="com.perl5.lang.perl.extensions.packageprocessor.impl.StrictProcessor"/>
        <packageProcessor key="warnings"
                          implementationClass="com.perl5.lang.perl.extensions.packageprocessor.impl.WarningsProcessor"/>
        <packageProcessor key="feature"
                          implementationClass="com.perl5.lang.perl.extensions.packageprocessor.impl.FeatureProcessor"/>
        <packageProcessor key="mro"
                          implementationClass="com.perl5.lang.perl.extensions.packageprocessor.impl.MroProcessor"/>
        <packageProcessor key="lib"
                          implementationClass="com.perl5.lang.perl.extensions.packageprocessor.impl.LibProcessor"/>
        <packageProcessor key="Mojo::Base"
                          implementationClass="com.perl5.lang.perl.extensions.packageprocessor.impl.MojoBaseProcessor"/>
        <packageProcessor key="Moose"
                          implementationClass="com.perl5.lang.perl.extensions.packageprocessor.impl.MooseProcessor"/>
        <packageProcessor key="Moo"
                          implementationClass="com.perl5.lang.perl.extensions.packageprocessor.impl.MooProcessor"/>
        <packageProcessor key="Dancer"
                          implementationClass="com.perl5.lang.perl.extensions.packageprocessor.impl.DancerPackageProcessor"/>
        <packageProcessor key="Dancer2"
                          implementationClass="com.perl5.lang.perl.extensions.packageprocessor.impl.DancerPackageProcessor"/>

        <parserExtension implementation="com.perl5.lang.perl.parser.PerlSwitchPerlParserExtensionImpl"/>
        <parserExtension implementation="com.perl5.lang.perl.parser.MethodSignaturesSimpleParserExtensionImpl"/>
        <parserExtension implementation="com.perl5.lang.perl.parser.MooseParserExtensionImpl"/>
        <parserExtension implementation="com.perl5.lang.perl.parser.ClassAccessorParserExtensionImpl"/>
    </extensions>

    <extensions defaultExtensionNs="com.intellij">
        <internalFileTemplate name="Perl5 package"/>
        <internalFileTemplate name="Perl5 script"/>
        <internalFileTemplate name="Perl5 embedded"/>
        <internalFileTemplate name="Perl5 mojolicious"/>
        <internalFileTemplate name="Perl5 test"/>

        <lang.fileViewProviderFactory language="Perl5"
                                      implementationClass="com.perl5.lang.perl.parser.PerlFileViewProviderFactory"/>
        <annotator language="Perl5"
                   implementationClass="com.perl5.lang.perl.parser.Class.Accessor.idea.annotator.ClassAccessorAnnotator"
                   order="after PERL_SUBS_ANNOTATOR"/>
        <stubElementTypeHolder class="com.perl5.lang.perl.parser.Class.Accessor.ClassAccessorElementTypes"/>
        <referencesSearch
                implementation="com.perl5.lang.perl.parser.Class.Accessor.idea.findUsages.ClassAccessorReferenceSearcher"/>
        <referencesSearch implementation="com.perl5.lang.perl.psi.references.PerlHeredocReferenceSearcher"/>

        <psi.referenceContributor language="Perl5"
                                  implementation="com.perl5.lang.perl.psi.references.PerlReferencesContributor"/>

        <projectService serviceImplementation="com.perl5.lang.perl.idea.configuration.settings.Perl5Settings"/>

        <applicationService serviceInterface="com.perl5.lang.perl.idea.folding.PerlFoldingSettings"
                            serviceImplementation="com.perl5.lang.perl.idea.folding.PerlFoldingSettingsImpl"/>
        <applicationService serviceInterface="com.perl5.lang.perl.idea.codeInsight.Perl5CodeInsightSettings"
                            serviceImplementation="com.perl5.lang.perl.idea.codeInsight.Perl5CodeInsightSettings"/>

        <preFormatProcessor implementation="com.perl5.lang.perl.idea.formatter.PerlPreFormatProcessor"/>
        <lang.formatter language="Perl5"
                        implementationClass="com.perl5.lang.perl.idea.formatter.PerlFormattingModelBuilder"/>
        <codeStyleSettingsProvider
                implementation="com.perl5.lang.perl.idea.formatter.settings.PerlCodeStyleSettingsProvider"/>
        <langCodeStyleSettingsProvider
                implementation="com.perl5.lang.perl.idea.formatter.settings.PerlLanguageCodeStyleSettingsProvider"/>
        <editorSmartKeysConfigurable instance="com.perl5.lang.perl.idea.editor.smartkeys.options.PerlSmartKeyOptions"/>

        <lang.indentStrategy language="Perl5" implementationClass="com.perl5.lang.perl.idea.editor.PerlIndentStrategy"/>

        <projectConfigurable displayName="Perl5 libs" groupId="project"
                             provider="com.perl5.lang.perl.idea.configuration.paths.PerlPathsConfigurableProvider"/>
        <projectConfigurable groupId="language"
                             provider="com.perl5.lang.perl.idea.configuration.settings.PerlSettingsConfigurableProvider"
                             id="PERL5_MAIN_SETTINGS"/>

        <projectStructure.sourceRootEditHandler
                implementation="com.perl5.lang.perl.idea.configuration.paths.PerlIncludeLibrarySourceRootEditHandler"/>


        <codeInsight.lineMarkerProvider language="Perl5"
                                        implementationClass="com.perl5.lang.perl.idea.navigation.PerlLineMarkerProvider"/>

        <createFromTemplateHandler
                implementation="com.perl5.lang.perl.idea.filetemplates.PerlCreatePackageFromTemplateHandler"/>
        <defaultTemplatePropertiesProvider
                implementation="com.perl5.lang.perl.idea.filetemplates.PerlFilePropertiesProvider" order="last"/>

        <languageInjector implementation="com.perl5.lang.perl.idea.intellilang.PerlLanguageInjector"/>

        <typedHandler implementation="com.perl5.lang.perl.idea.editor.smartkeys.PerlTypedHandler"
                      id="PerlTypedHandler" order="first"/>

        <enterHandlerDelegate implementation="com.perl5.lang.perl.idea.editor.smartkeys.PerlEnterHandlerDelegate"
                              id="PerlEnterHandler" order="first"/>

        <documentationProvider implementation="com.perl5.lang.perl.documentation.PerlDocumentationProvider"
                               order="first"/>
        <fileTypeDetector implementation="com.perl5.lang.perl.fileTypes.PerlFileTypeDetector"/>

        <errorHandler implementation="com.perl5.errorHandler.YoutrackErrorHandler"/>
        <sdkType implementation="com.perl5.lang.perl.idea.sdk.PerlSdkType"/>


        <fileTypeFactory implementation="com.perl5.lang.perl.fileTypes.PerlFileTypeFactory"/>

        <configurationType implementation="com.perl5.lang.perl.idea.run.PerlConfigurationType"/>
        <runConfigurationProducer implementation="com.perl5.lang.perl.idea.run.PerlConfigurationProducer"/>
        <lang.parserDefinition language="Perl5" implementationClass="com.perl5.lang.perl.PerlParserDefinition"/>
        <lang.syntaxHighlighterFactory language="Perl5" key="Perl5"
                                       implementationClass="com.perl5.lang.perl.idea.highlighter.PerlSyntaxHighlighterFactory"/>

        <lang.psiStructureViewFactory language="Perl5"
                                      implementationClass="com.perl5.lang.perl.idea.structureView.PerlStructureViewFactory"/>

        <typeHierarchyProvider language="Perl5"
                               implementationClass="com.perl5.lang.perl.idea.hierarchy.namespace.PerlPackageHierarchyProvider"/>

        <consoleFilterProvider implementation="com.perl5.lang.perl.idea.execution.filters.PerlConsoleFilterProvider"/>

        <annotator language="Perl5" implementationClass="com.perl5.lang.perl.idea.annotators.PerlAnnotatorMisc"/>
        <annotator language="Perl5" implementationClass="com.perl5.lang.perl.idea.annotators.PerlAnnotatorSubs"
                   id="PERL_SUBS_ANNOTATOR" order="first"/>
        <annotator language="Perl5" implementationClass="com.perl5.lang.perl.idea.annotators.PerlAnnotatorVariables"/>
        <annotator language="Perl5" implementationClass="com.perl5.lang.perl.idea.annotators.PerlAnnotatorNamespaces"/>

        <codeFoldingOptionsProvider instance="com.perl5.lang.perl.idea.folding.PerlCodeFoldingOptionsProvider"/>

        <completion.contributor language="Perl5"
                                implementationClass="com.perl5.lang.perl.idea.completion.PerlCompletionContributor"/>
        <lang.foldingBuilder language="Perl5"
                             implementationClass="com.perl5.lang.perl.idea.folding.PerlFoldingBuilder"/>
        <lang.commenter language="Perl5" implementationClass="com.perl5.lang.perl.idea.editor.PerlCommenter"/>
        <lang.braceMatcher language="Perl5" implementationClass="com.perl5.lang.perl.idea.editor.PerlBraceMatcher"/>

        <elementDescriptionProvider implementation="com.perl5.lang.perl.idea.PerlElementDescriptionProvider"/>
        <elementDescriptionProvider
                implementation="com.perl5.lang.perl.parser.Class.Accessor.psi.ClassAccessorElementDescriptionProvider"/>


        <lang.refactoringSupport language="Perl5"
                                 implementationClass="com.perl5.lang.perl.idea.refactoring.PerlRefactoringSupportProvider"/>

        <gotoClassContributor
                implementation="com.perl5.lang.perl.idea.gotosearch.PerlGoToClassContributor"/>
        <gotoSymbolContributor implementation="com.perl5.lang.perl.idea.gotosearch.PerlGoToSubDefinitionContributor"/>
        <gotoSymbolContributor implementation="com.perl5.lang.perl.idea.gotosearch.PerlGotoConstantContributor"/>
        <gotoSymbolContributor implementation="com.perl5.lang.perl.idea.gotosearch.PerlGotoVariableContributor"/>


        <gotoDeclarationHandler implementation="com.perl5.lang.perl.idea.navigation.PerlGotoDeclarationHandler"/>
        <weigher key="completion" implementationClass="com.perl5.lang.perl.idea.PerlCompletionWeighter" order="first"/>

        <lang.namesValidator language="Perl5" implementationClass="com.perl5.lang.perl.idea.PerlNamesValidator"/>

        <quoteHandler fileType="Perl5 script" className="com.perl5.lang.perl.idea.editor.PerlQuoteHandler"/>
        <quoteHandler fileType="Perl5 test" className="com.perl5.lang.perl.idea.editor.PerlQuoteHandler"/>
        <quoteHandler fileType="Perl5 package" className="com.perl5.lang.perl.idea.editor.PerlQuoteHandler"/>

        <lang.elementManipulator forClass="com.perl5.lang.perl.psi.impl.PerlHeredocElementImpl" order="first"
                                 implementationClass="com.perl5.lang.perl.idea.manipulators.PerlHeredocElementManipulator"/>

        <lang.elementManipulator forClass="com.perl5.lang.perl.psi.mixins.PerlStringImplMixin" order="first"
                                 implementationClass="com.perl5.lang.perl.idea.manipulators.PerlStringManipulator"/>

        <lang.elementManipulator forClass="com.perl5.lang.perl.psi.PerlStringContentElement" order="first"
                                 implementationClass="com.perl5.lang.perl.idea.manipulators.PerlStringContentManipulator"/>

        <lang.elementManipulator forClass="com.perl5.lang.perl.psi.PerlNamespaceElement" order="first"
                                 implementationClass="com.perl5.lang.perl.idea.manipulators.PerlNamespaceElementManipulator"/>

        <lang.elementManipulator forClass="com.perl5.lang.perl.psi.PerlVariableNameElement" order="first"
                                 implementationClass="com.perl5.lang.perl.idea.manipulators.PerlVariableNameManipulator"/>

        <lang.elementManipulator forClass="com.perl5.lang.perl.psi.PerlSubNameElement" order="first"
                                 implementationClass="com.perl5.lang.perl.idea.manipulators.PerlSubNameManipulator"/>

        <lang.elementManipulator forClass="com.perl5.lang.perl.psi.PerlLabel" order="first"
                                 implementationClass="com.perl5.lang.perl.idea.manipulators.PerlLabelManipulator"/>

        <lang.elementManipulator forClass="com.perl5.lang.perl.psi.PerlHeredocTerminatorElement" order="first"
                                 implementationClass="com.perl5.lang.perl.idea.manipulators.PerlHeredocTerminatorManipulator"/>


        <renameHandler
                implementation="com.perl5.lang.perl.idea.refactoring.rename.PerlStringNameIdentifierInplaceRenameHandler"
                order="first"/>

        <renamePsiElementProcessor
                implementation="com.perl5.lang.perl.idea.refactoring.rename.PerlDefaultRenameProcessor"/>
        <renamePsiElementProcessor
                implementation="com.perl5.lang.perl.idea.refactoring.rename.PerlRenameNamespaceDefinitionProcessor"/>
        <renamePsiElementProcessor
                implementation="com.perl5.lang.perl.idea.refactoring.rename.PerlRenameFileProcessor"/>
        <!-- following processors are alternative to VirtualFileWatcher -->
        <!--<renamePsiElementProcessor-->
        <!--implementation="com.perl5.lang.perl.idea.refactoring.move.PerlRenameDirectoryProcessor"/>-->
        <!--<renamePsiElementProcessor-->
        <!--implementation="com.perl5.lang.perl.idea.refactoring.move.PerlRenameIDEAPackageProcessor"/>-->

        <moveFileHandler implementation="com.perl5.lang.perl.idea.refactoring.move.PerlMoveFileHandler"/>

        <nameSuggestionProvider implementation="com.perl5.lang.perl.idea.refactoring.PerlNameSuggestionProvider"
                                order="first"/>

        <defaultLiveTemplatesProvider
                implementation="com.perl5.lang.perl.idea.livetemplates.PerlDefaultTemplatesProvider"/>
        <defaultLiveTemplatesProvider
                implementation="com.perl5.lang.perl.parser.method.signatures.simple.idea.liveTemplates.MethodSignaturesSimpleTemplatesProvider"/>

        <defaultLiveTemplatesProvider
                implementation="com.perl5.lang.perl.parser.moose.idea.liveTemplates.MooseTemplatesProvider"/>
        <stubElementTypeHolder class="com.perl5.lang.perl.parser.moose.MooseElementTypes"/>
        <annotator language="Perl5" implementationClass="com.perl5.lang.perl.parser.moose.idea.annotator.MooseAnnotator"
                   order="after PERL_SUBS_ANNOTATOR"/>
        <referencesSearch
                implementation="com.perl5.lang.perl.parser.moose.psi.references.PerlMooseReferencesSearcher"/>

        <liveTemplateContext implementation="com.perl5.lang.perl.idea.livetemplates.PerlTemplateContextType$Generic"/>
        <liveTemplateContext implementation="com.perl5.lang.perl.idea.livetemplates.PerlTemplateContextType$Postfix"/>
        <liveTemplateContext implementation="com.perl5.lang.perl.idea.livetemplates.PerlTemplateContextType$Prefix"/>
        <liveTemplateContext
                implementation="com.perl5.lang.perl.idea.livetemplates.PerlTemplateContextType$UnfinishedIf"/>


        <defaultLiveTemplatesProvider
                implementation="com.perl5.lang.perl.parser.perlswitch.idea.liveTemplates.PerlSwitchTemplatesProvider"/>
        <liveTemplateContext implementation="com.perl5.lang.perl.idea.livetemplates.PerlTemplateContextType$TestFile"/>
        <liveTemplateOptionalProcessor implementation="com.perl5.lang.perl.idea.livetemplates.PerlIndentionSuppresor"/>


        <liveTemplateContext
                implementation="com.perl5.lang.perl.parser.perlswitch.idea.liveTemplates.PerlSwitchTemplateContextType"/>
        <liveTemplateContext
                implementation="com.perl5.lang.perl.parser.perlswitch.idea.liveTemplates.PerlInSwitchAfterCaseTemplateContextType"/>

        <annotator language="Perl5"
                   implementationClass="com.perl5.lang.perl.parser.perlswitch.idea.annotator.PerlSwitchAnnotator"
                   order="after PERL_SUBS_ANNOTATOR"/>

        <stubElementTypeHolder class="com.perl5.lang.perl.idea.stubs.PerlStubElementTypes"/>

        <stubIndex implementation="com.perl5.lang.perl.idea.stubs.variables.PerlScalarsStubIndex"/>
        <stubIndex implementation="com.perl5.lang.perl.idea.stubs.variables.PerlArraysStubIndex"/>
        <stubIndex implementation="com.perl5.lang.perl.idea.stubs.variables.PerlHashesStubIndex"/>

        <stubIndex implementation="com.perl5.lang.perl.idea.stubs.subsdefinitions.constants.PerlConstantsStubIndex"/>
        <stubIndex implementation="com.perl5.lang.perl.idea.stubs.imports.PerlUseStatementStubIndex"/>

        <stubIndex implementation="com.perl5.lang.perl.idea.stubs.globs.PerlGlobsStubIndex"/>
        <stubIndex implementation="com.perl5.lang.perl.idea.stubs.subsdefinitions.PerlSubDefinitionsStubIndex"/>
        <stubIndex implementation="com.perl5.lang.perl.idea.stubs.subsdeclarations.PerlSubDeclarationStubIndex"/>
        <stubIndex implementation="com.perl5.lang.perl.idea.stubs.namespaces.PerlNamespaceDefinitionStubIndex"/>
        <stubIndex implementation="com.perl5.lang.perl.idea.stubs.namespaces.PerlParentNamespaceDefinitionStubIndex"/>

        <lang.findUsagesProvider language="Perl5"
                                 implementationClass="com.perl5.lang.perl.idea.findusages.PerlFindUsagesProvider"/>


        <!--Embedded Perl-->
        <fileTypeFactory implementation="com.perl5.lang.embedded.filetypes.EmbeddedPerlFileTypeFactory"/>
        <lang.parserDefinition language="Embedded Perl"
                               implementationClass="com.perl5.lang.embedded.EmbeddedPerlParserDefinition"/>
        <lang.fileViewProviderFactory language="Embedded Perl"
                                      implementationClass="com.perl5.lang.embedded.EmbeddedPerlFileViewProviderFactory"/>
        <lang.syntaxHighlighterFactory language="Embedded Perl" key="Embedded Perl"
                                       implementationClass="com.perl5.lang.embedded.idea.highlighting.EmbeddedPerlSyntaxHighlighterFactory"/>
        <lang.findUsagesProvider language="Embedded Perl"
                                 implementationClass="com.perl5.lang.embedded.idea.findusages.EmbeddedPerlFindUsagesProvider"/>
        <lang.braceMatcher language="Embedded Perl"
                           implementationClass="com.perl5.lang.embedded.idea.editor.EmbeddedPerlBraceMatcher"/>

        <typedHandler implementation="com.perl5.lang.embedded.idea.editor.smartkeys.EmbeddedPerlTypedHandler"
                      order="first"/>
        <enterHandlerDelegate implementation="com.perl5.lang.embedded.idea.editor.smartkeys.EmbeddedPerlEnterDelegate"
                              id="EmbeddedPerlEnterHandler" order="first"/>
        <lang.formatter language="Embedded Perl"
                        implementationClass="com.perl5.lang.embedded.idea.formatter.EmbeddedPerlFormattingModelBuilder"/>


        <lang.namesValidator language="Embedded Perl"
                             implementationClass="com.perl5.lang.perl.idea.PerlNamesValidator"/>
        <quoteHandler fileType="Embedded perl" className="com.perl5.lang.perl.idea.editor.PerlQuoteHandler"/>
        <preFormatProcessor implementation="com.perl5.lang.embedded.idea.formatter.EmbeddedPerlPreFormatProcessor"/>

        <lang.foldingBuilder language="Embedded Perl"
                             implementationClass="com.perl5.lang.embedded.idea.folding.EmbeddedPerlFoldingBuilder"/>

        <!--<lang.formatter language="Embedded Perl"-->
        <!--implementationClass="com.perl5.lang.perl.idea.formatter.PerlFormattingModelBuilder"/>-->

        <lang.psiStructureViewFactory language="Embedded Perl"
                                      implementationClass="com.perl5.lang.perl.idea.structureView.PerlStructureViewFactory"/>

        <lang.refactoringSupport language="Embedded Perl"
                                 implementationClass="com.perl5.lang.perl.idea.refactoring.PerlRefactoringSupportProvider"/>

        <!--Temporary solution, better than nothing-->
        <multiLangCommenter implementation="com.perl5.lang.embedded.idea.commenter.EmbeddedPerlCommenterProvider"/>

        <!-- Here should be an EmbeddedPerlCommenter -->
        <lang.commenter language="Embedded Perl"
                        implementationClass="com.perl5.lang.perl.idea.editor.PerlCommenter"/>
        <highlightErrorFilter
                implementation="com.perl5.lang.embedded.idea.highlighting.EmbeddedPerlTemplateLanguageErrorFilter"/>
        <!--End of Embedded Perl-->


        <!-- Mojolicious -->
        <fileTypeFactory implementation="com.perl5.lang.mojolicious.filetypes.MojoliciousFileTypeFactory"/>
        <lang.parserDefinition language="Mojolicious Perl"
                               implementationClass="com.perl5.lang.mojolicious.MojoliciousParserDefinition"/>
        <lang.fileViewProviderFactory language="Mojolicious Perl"
                                      implementationClass="com.perl5.lang.mojolicious.MojoliciousFileViewProviderFactory"/>
        <lang.syntaxHighlighterFactory language="Mojolicious Perl" key="Mojolicious Perl"
                                       implementationClass="com.perl5.lang.mojolicious.idea.highlighter.MojoliciousSyntaxHighlighterFactory"/>
        <lang.findUsagesProvider language="Mojolicious Perl"
                                 implementationClass="com.perl5.lang.mojolicious.idea.findusages.MojoliciousFindUsagesProvider"/>
        <lang.formatter language="Mojolicious Perl"
                        implementationClass="com.perl5.lang.mojolicious.idea.formatter.MojoliciousFormattingModelBuilder"/>
        <completion.contributor language="Perl5"
                                implementationClass="com.perl5.lang.mojolicious.idea.completion.MojoliciousCompletionContributor"/>

        <lang.namesValidator language="Mojolicious Perl"
                             implementationClass="com.perl5.lang.perl.idea.PerlNamesValidator"/>

        <typedHandler implementation="com.perl5.lang.mojolicious.idea.editor.smartkeys.MojoliciousTypedHandler"
                      order="first"/>
        <enterHandlerDelegate
                implementation="com.perl5.lang.mojolicious.idea.editor.smartkeys.MojoliciousEnterHandlerDelegate"
                id="MojoliciousPerlEnterHandler" order="first"/>

        <quoteHandler fileType="Mojolicious Perl5 Template"
                      className="com.perl5.lang.perl.idea.editor.PerlQuoteHandler"/>

        <lang.refactoringSupport language="Mojolicious Perl"
                                 implementationClass="com.perl5.lang.perl.idea.refactoring.PerlRefactoringSupportProvider"/>

        <lang.psiStructureViewFactory language="Mojolicious Perl"
                                      implementationClass="com.perl5.lang.perl.idea.structureView.PerlStructureViewFactory"/>
        <lang.braceMatcher language="Mojolicious Perl"
                           implementationClass="com.perl5.lang.mojolicious.idea.editor.MojoliciousBraceMatcher"/>
        <lang.foldingBuilder language="Mojolicious Perl"
                             implementationClass="com.perl5.lang.mojolicious.idea.folding.MojoliciousFoldingBuilder"/>
        <preFormatProcessor implementation="com.perl5.lang.mojolicious.idea.formatter.MojoliciousPreFormatProcessor"/>
        <multiLangCommenter
                implementation="com.perl5.lang.mojolicious.idea.commenter.MojoliciousCommenterProvider"/>

        <lang.commenter language="Mojolicious Perl"
                        implementationClass="com.perl5.lang.perl.idea.editor.PerlCommenter"/>
        <highlightErrorFilter
                implementation="com.perl5.lang.mojolicious.idea.highlighter.MojoliciousTemplateLanguageErrorFilter"/>
        <!-- End of Mojolicious -->


        <!-- HTML::Mason settings -->
        <lang.namesValidator language="HTML::Mason Templating Language"
                             implementationClass="com.perl5.lang.htmlmason.idea.refactoring.HTMLMasonNamesValidator"/>
        <lang.findUsagesProvider language="HTML::Mason Templating Language"
                                 implementationClass="com.perl5.lang.perl.idea.findusages.PerlFindUsagesProvider"/>
        <quoteHandler fileType="HTML::Mason component"
                      className="com.perl5.lang.perl.idea.editor.PerlQuoteHandler"/>
        <lang.refactoringSupport language="HTML::Mason Templating Language"
                                 implementationClass="com.perl5.lang.perl.idea.refactoring.PerlRefactoringSupportProvider"/>
        <lang.psiStructureViewFactory language="HTML::Mason Templating Language"
                                      implementationClass="com.perl5.lang.perl.idea.structureView.PerlStructureViewFactory"/>
        <!--<filePropertyPusher implementation="com.perl5.lang.htmlmason.idea.lang.HTMLMasonFilePropertyPusher"/>-->

        <projectService serviceImplementation="com.perl5.lang.htmlmason.idea.configuration.HTMLMasonSettings"/>
        <projectConfigurable
                provider="com.perl5.lang.htmlmason.idea.configuration.HTMLMasonSettingsConfigurableProvider"
                parentId="PERL5_MAIN_SETTINGS" groupId="language"/>

        <lang.parserDefinition language="HTML::Mason Templating Language"
                               implementationClass="com.perl5.lang.htmlmason.HTMLMasonParserDefinition"/>
        <fileTypeFactory implementation="com.perl5.lang.htmlmason.filetypes.HTMLMasonFileTypeFactory"/>
        <lang.fileViewProviderFactory language="HTML::Mason Templating Language"
                                      implementationClass="com.perl5.lang.htmlmason.HTMLMasonFileViewProviderFactory"/>
        <editorNotificationProvider
                implementation="com.perl5.lang.htmlmason.idea.editor.notification.HTMLMasonPathsNotification"/>
        <lang.braceMatcher language="HTML::Mason Templating Language"
                           implementationClass="com.perl5.lang.htmlmason.idea.editor.HTMLMasonBraceMatcher"/>
        <lang.syntaxHighlighterFactory language="HTML::Mason Templating Language" key="HTML::Mason Templating Language"
                                       implementationClass="com.perl5.lang.htmlmason.idea.highlighter.HTMLMasonSyntaxHighlighterFactory"/>
        <lang.foldingBuilder language="HTML::Mason Templating Language"
                             implementationClass="com.perl5.lang.htmlmason.idea.editor.HTMLMasonFoldingBuilder"/>
        <lang.formatter language="HTML::Mason Templating Language"
                        implementationClass="com.perl5.lang.htmlmason.idea.formatter.HTMLMasonFormattingModelBuilder"/>
        <lang.indentStrategy language="HTML::Mason Templating Language"
                             implementationClass="com.perl5.lang.htmlmason.idea.editor.HTMLMasonIndentStrategy"/>
        <lang.findUsagesProvider language="HTML::Mason Templating Language"
                                 implementationClass="com.perl5.lang.htmlmason.idea.findusages.HTMLMasonFindUsagesProvider"/>

        <liveTemplateContext implementation="com.perl5.lang.htmlmason.idea.livetemplates.HTMLMasonTemplateContextType"/>
        <liveTemplatePreprocessor
                implementation="com.perl5.lang.htmlmason.idea.livetemplates.HTMLMasonTemplateProcessor"/>
        <defaultLiveTemplatesProvider
                implementation="com.perl5.lang.htmlmason.idea.livetemplates.HTMLMasonLiveTemplatesProvider"/>
        <typedHandler implementation="com.perl5.lang.htmlmason.idea.editor.HTMLMasonTypedHandler" order="first"/>

        <stubElementTypeHolder class="com.perl5.lang.htmlmason.elementType.HTMLMasonElementTypes"/>
        <stubIndex implementation="com.perl5.lang.htmlmason.parser.stubs.HTMLMasonFlagsStubIndex"/>
        <codeInsight.lineMarkerProvider language="HTML::Mason Templating Language"
                                        implementationClass="com.perl5.lang.htmlmason.idea.navigation.HTMLMasonLineMarkerProvider"/>
        <typeHierarchyProvider language="HTML::Mason Templating Language"
                               implementationClass="com.perl5.lang.htmlmason.idea.hierarchy.HTMLMasonHierarchyProvider"/>
        <highlightErrorFilter
                implementation="com.perl5.lang.htmlmason.idea.highlighter.HTMLMasonTemplateLanguageErrorFilter"/>
        <annotator language="HTML::Mason Templating Language"
                   implementationClass="com.perl5.lang.htmlmason.idea.annotator.HTMLMasonAnnotator"
                   order="after PERL_SUBS_ANNOTATOR"/>
        <psi.referenceContributor language="Perl5"
                                  implementation="com.perl5.lang.htmlmason.parser.psi.references.HTMLMasonReferencesContributor"/>
        <referencesSearch
                implementation="com.perl5.lang.htmlmason.parser.psi.references.HTMLMasonReferencesSearcher"/>
        <completion.contributor language="Perl5"
                                implementationClass="com.perl5.lang.htmlmason.idea.completion.HTMLMasonCompletionContributor" order="first"/>
        <elementDescriptionProvider
                implementation="com.perl5.lang.htmlmason.parser.psi.HTMLMasonElementDescriptionProvider" order="first"/>
        <documentationProvider implementation="com.perl5.lang.htmlmason.documentation.HTMLMasonDocumentationProvider"/>

        <!-- HTML::Mason settings end -->

        <!--Mason2 settings -->
        <projectService serviceImplementation="com.perl5.lang.mason2.idea.configuration.MasonSettings"/>

        <annotator language="Perl5" implementationClass="com.perl5.lang.mason2.idea.annotator.MasonAnnotator"
                   order="after PERL_SUBS_ANNOTATOR"/>
        <stubElementTypeHolder class="com.perl5.lang.mason2.elementType.MasonElementTypes"/>
        <lang.fileViewProviderFactory language="Mason2"
                                      implementationClass="com.perl5.lang.mason2.Mason2FileViewProviderFactory"/>

        <stubIndex implementation="com.perl5.lang.mason2.psi.stubs.MasonNamespaceDefitnitionsStubIndex"/>
        <stubIndex implementation="com.perl5.lang.mason2.psi.stubs.MasonParentNamespacesStubIndex"/>

        <completion.contributor language="Perl5"
                                implementationClass="com.perl5.lang.mason2.idea.completion.MasonCompletionContributor"/>

        <liveTemplateContext implementation="com.perl5.lang.mason2.idea.livetemplates.MasonTemplateContextType"/>
        <liveTemplatePreprocessor implementation="com.perl5.lang.mason2.idea.livetemplates.MasonTemplateProcessor"/>
        <defaultLiveTemplatesProvider
                implementation="com.perl5.lang.mason2.idea.livetemplates.MasonLivetemplatesProvider"/>

        <projectConfigurable
                provider="com.perl5.lang.mason2.idea.configuration.MasonSettingsConfigurableProvider"
                parentId="PERL5_MAIN_SETTINGS" groupId="language"/>
        <editorNotificationProvider
                implementation="com.perl5.lang.mason2.idea.editor.notification.MasonPathsNotification"/>


        <lang.parserDefinition language="Mason2"
                               implementationClass="com.perl5.lang.mason2.Mason2ParserDefinition"/>
        <typeHierarchyProvider language="Mason2 Templating Language"
                               implementationClass="com.perl5.lang.mason2.idea.hierarchy.MasonTemplatingPackageHierarchyProvider"/>
        <typeHierarchyProvider language="Mason2"
                               implementationClass="com.perl5.lang.mason2.idea.hierarchy.MasonPackageHierarchyProvider"/>
        <fileTypeFactory implementation="com.perl5.lang.mason2.filetypes.MasonFileTypeFactory"/>
        <lang.syntaxHighlighterFactory language="Mason2" key="Mason2"
                                       implementationClass="com.perl5.lang.mason2.idea.highlighter.MasonSyntaxHighlighterFactory"/>
        <typedHandler implementation="com.perl5.lang.mason2.idea.editor.MasonTypedHandler" order="first"/>
        <lang.findUsagesProvider language="Mason2"
                                 implementationClass="com.perl5.lang.perl.idea.findusages.PerlFindUsagesProvider"/>
        <lang.foldingBuilder language="Mason2"
                             implementationClass="com.perl5.lang.mason2.idea.folding.MasonFoldingBuilder"/>
        <lang.formatter language="Mason2"
                        implementationClass="com.perl5.lang.mason2.idea.formatter.MasonFormattingModelBuilder"/>
        <lang.indentStrategy language="Mason2"
                             implementationClass="com.perl5.lang.mason2.idea.editor.MasonIndentStrategy"/>

        <lang.namesValidator language="Mason2"
                             implementationClass="com.perl5.lang.perl.idea.PerlNamesValidator"/>
        <quoteHandler fileType="Mason2 top-level component"
                      className="com.perl5.lang.perl.idea.editor.PerlQuoteHandler"/>
        <quoteHandler fileType="Mason2 internal component"
                      className="com.perl5.lang.perl.idea.editor.PerlQuoteHandler"/>
        <quoteHandler fileType="Mason2 pure Perl component"
                      className="com.perl5.lang.perl.idea.editor.PerlQuoteHandler"/>
        <lang.refactoringSupport language="Mason2"
                                 implementationClass="com.perl5.lang.perl.idea.refactoring.PerlRefactoringSupportProvider"/>
        <lang.psiStructureViewFactory language="Mason2"
                                      implementationClass="com.perl5.lang.perl.idea.structureView.PerlStructureViewFactory"/>

        <lang.braceMatcher language="Mason2"
                           implementationClass="com.perl5.lang.mason2.idea.editor.MasonBraceMatcher"/>
        <preFormatProcessor implementation="com.perl5.lang.mason2.idea.formatter.MasonPreFormatProcessor"/>

        <lang.findUsagesProvider language="Mason2 Templating Language"
                                 implementationClass="com.perl5.lang.mason2.idea.findusages.MasonTemplatingFindUsagesProvider"/>
        <lang.parserDefinition language="Mason2 Templating Language"
                               implementationClass="com.perl5.lang.mason2.Mason2TemplatingParserDefinition"/>
        <lang.fileViewProviderFactory language="Mason2 Templating Language"
                                      implementationClass="com.perl5.lang.mason2.Mason2TemplatingFileViewProviderFactory"/>
        <lang.findUsagesProvider language="Mason2 Templating Language"
                                 implementationClass="com.perl5.lang.mason2.idea.findusages.MasonTemplatingFindUsagesProvider"/>
        <highlightErrorFilter
                implementation="com.perl5.lang.mason2.idea.highlighter.Mason2TemplateLanguageErrorFilter"/>
        <!--Mason2 settings end -->


        <!--POD settings -->
        <lang.treePatcher language="Perl5 POD" implementationClass="com.perl5.lang.pod.parser.PodTreePatcher"/>
        <fileTypeFactory implementation="com.perl5.lang.pod.filetypes.PodFileTypesFactory"/>
        <lang.parserDefinition language="Perl5 POD" implementationClass="com.perl5.lang.pod.PodParserDefinition"/>
        <lang.syntaxHighlighterFactory language="Perl5 POD" key="Perl5 POD"
                                       implementationClass="com.perl5.lang.pod.idea.highlighter.PodSyntaxHighlighterFactory"/>
        <quoteHandler fileType="POD file" className="com.perl5.lang.perl.idea.editor.PerlQuoteHandler"/>
        <stubElementTypeHolder class="com.perl5.lang.pod.lexer.PodElementTypes"/>
        <!--<stubIndex implementation="com.perl5.lang.pod.parser.psi.stubs.PodStubIndex"/>-->
        <!--POD settings end -->


        <fileTypeFactory implementation="com.perl5.lang.xs.filetypes.XSFileTypeFactory"/>

        <additionalTextAttributes scheme="Default" file="colorSchemes/npp_default.xml"/>
        <additionalTextAttributes scheme="Darcula" file="colorSchemes/perl_darcula.xml"/>

        <additionalTextAttributes scheme="Default" file="colorSchemes/pod_default.xml"/>

        <colorSettingsPage implementation="com.perl5.lang.perl.idea.highlighter.PerlColorSettingsPage"/>
        <colorSettingsPage implementation="com.perl5.lang.pod.idea.highlighter.PodColorSettingsPage"/>

        <localInspection language="Perl5"
                         shortName="PackageFileMissing" displayName="Missing package file" groupName="Perl5"
                         enabledByDefault="true" level="WARNING"
                         implementationClass="com.perl5.lang.perl.idea.inspections.PerlPackageFileMissingInspection"/>

        <localInspection language="Perl5"
                         shortName="FileLevelVariable" displayName="File level variables" groupName="Perl5"
                         enabledByDefault="false" level="WARNING"
                         implementationClass="com.perl5.lang.perl.idea.inspections.PerlVariableFileLevelInspection"/>

        <localInspection language="Perl5"
                         shortName="NamespaceUndefined" displayName="Unresovable namespace" groupName="Perl5"
                         enabledByDefault="true" level="WARNING"
                         implementationClass="com.perl5.lang.perl.idea.inspections.PerlNamespaceUndefinedInspection"/>
        <localInspection language="Perl5"
                         shortName="NamespaceClashes" displayName="Clashed namespace definition" groupName="Perl5"
                         enabledByDefault="true" level="WARNING"
                         implementationClass="com.perl5.lang.perl.idea.inspections.PerlNamespaceClashesInspection"/>
        <localInspection language="Perl5"
                         shortName="NamespaceMultipleDefinitions" displayName="Multiple namespace definitions"
                         groupName="Perl5" enabledByDefault="true" level="WARNING"
                         implementationClass="com.perl5.lang.perl.idea.inspections.PerlNamespaceMultipleDefinitionsInspection"/>
        <!--<localInspection language="Perl5"-->
        <!--shortName="NamespaceRecursiveInheritance" displayName="Recursive inheritance" groupName="Perl5"-->
        <!--enabledByDefault="true" level="ERROR"-->
        <!--implementationClass="com.perl5.lang.perl.idea.inspections.PerlNamespaceRecursiveInheritanceInspection"/>-->

        <localInspection language="Perl5"
                         shortName="FancyMethodCall" displayName="Fancy method calls" groupName="Perl5"
                         enabledByDefault="true" level="WARNING"
                         implementationClass="com.perl5.lang.perl.idea.inspections.PerlFancyMethodCallInspection"/>

        <localInspection language="Perl5"
                         shortName="SubDeprecated" displayName="Deprecated sub" groupName="Perl5"
                         enabledByDefault="true" level="WARNING"
                         implementationClass="com.perl5.lang.perl.idea.inspections.PerlSubDeprecatedInspection"/>
        <localInspection language="Perl5"
                         shortName="SubUnresolvable" displayName="Unresolved sub" groupName="Perl5"
                         enabledByDefault="true" level="WARNING"
                         implementationClass="com.perl5.lang.perl.idea.inspections.PerlSubUnresolvableInspection"/>
        <localInspection language="Perl5"
                         shortName="SubMultipleDeclarations" displayName="Multiple sub declarations" groupName="Perl5"
                         enabledByDefault="true" level="WARNING"
                         implementationClass="com.perl5.lang.perl.idea.inspections.PerlSubMultipleDeclarationsInspection"/>
        <localInspection language="Perl5"
                         shortName="SubMultipleDefinitions" displayName="Multiple sub definitions" groupName="Perl5"
                         enabledByDefault="true" level="WARNING"
                         implementationClass="com.perl5.lang.perl.idea.inspections.PerlSubMultipleDefinitionsInspection"/>

        <localInspection language="Mason2 Templating Language"
                         shortName="SubMultipleDefinitions" displayName="Multiple sub definitions"
                         groupName="Perl5: Mason2"
                         enabledByDefault="true" level="WARNING"
                         implementationClass="com.perl5.lang.perl.idea.inspections.PerlSubMultipleDefinitionsInspection"/>


        <localInspection language="Perl5"
                         shortName="SubUnused" displayName="Unsused sub or constant" groupName="Perl5"
                         enabledByDefault="false" level="WARNING"
                         implementationClass="com.perl5.lang.perl.idea.inspections.PerlSubUnusedInpsection"/>


        <localInspection language="Perl5"
                         shortName="VariableUnresolvable" displayName="Unresolved variable" groupName="Perl5"
                         enabledByDefault="true" level="WARNING"
                         implementationClass="com.perl5.lang.perl.idea.inspections.PerlVariableUnresolvableInspection"/>
        <localInspection language="Perl5"
                         shortName="VariableShadows" displayName="Variables shadowing" groupName="Perl5"
                         enabledByDefault="true" level="WARNING"
                         implementationClass="com.perl5.lang.perl.idea.inspections.PerlVariableShadowingInspection"/>
        <localInspection language="Perl5"
                         shortName="VariableLexicalBuiltIn" displayName="Lexical built-in declarations"
                         groupName="Perl5" enabledByDefault="true" level="WARNING"
                         implementationClass="com.perl5.lang.perl.idea.inspections.PerlVariableBuiltinRedeclarationInspection"/>
        <localInspection language="Perl5"
                         shortName="UnusedLexicalVariable" displayName="Unused lexical variables" groupName="Perl5"
                         enabledByDefault="true" level="WARNING"
                         implementationClass="com.perl5.lang.perl.idea.inspections.PerlVariableLexicalUnusedInspection"/>
        <localInspection language="Perl5"
                         shortName="UnusedGlobalVariable" displayName="Unused global variables" groupName="Perl5"
                         enabledByDefault="true" level="WARNING"
                         implementationClass="com.perl5.lang.perl.idea.inspections.PerlVariableGlobalUnusedInspection"/>
        <localInspection language="Perl5"
                         shortName="UnusedTypeGlob" displayName="Unused typeglob alias" groupName="Perl5"
                         enabledByDefault="true" level="WARNING"
                         implementationClass="com.perl5.lang.perl.idea.inspections.PerlUnusedTypeGlobInspection"/>

        <localInspection language="Perl5"
                         shortName="UseStrict" displayName="Pragma usage: strict" groupName="Perl5"
                         enabledByDefault="true" level="WARNING"
                         implementationClass="com.perl5.lang.perl.idea.inspections.PerlUseStrictInspection"/>
        <localInspection language="Perl5"
                         shortName="UseWarnings" displayName="Pragma usage: warnings" groupName="Perl5"
                         enabledByDefault="true" level="WARNING"
                         implementationClass="com.perl5.lang.perl.idea.inspections.PerlUseWarningsInspection"/>

        <localInspection language="Perl5"
                         shortName="UnusedLabels" displayName="Unused labels" groupName="Perl5"
                         enabledByDefault="true" level="WARNING"
                         implementationClass="com.perl5.lang.perl.idea.inspections.PerlUnusedLabelInspection"/>
        <localInspection language="Perl5"
                         shortName="UnresolvedLabels" displayName="Unresolved labels" groupName="Perl5"
                         enabledByDefault="true" level="WARNING"
                         implementationClass="com.perl5.lang.perl.idea.inspections.PerlLabelUndeclaredInspection"/>

        <intentionAction>
            <className>com.perl5.lang.perl.idea.intentions.StringToHeredocConverter</className>
            <category>String converter</category>
            <descriptionDirectoryName>StringToHeredocConverter</descriptionDirectoryName>
        </intentionAction>

        <intentionAction>
            <className>com.perl5.lang.perl.idea.intentions.StringToLastHeredocConverter</className>
            <category>String converter</category>
            <descriptionDirectoryName>StringToHeredocConverter</descriptionDirectoryName>
        </intentionAction>

    </extensions>

    <application-components>
        <component>
            <implementation-class>com.perl5.lang.perl.idea.application.PerlParserExtensions</implementation-class>
        </component>
    </application-components>

    <project-components>
        <!-- Add your project components here -->
        <component>
            <implementation-class>com.perl5.lang.perl.idea.project.Perl5ProjectComponent</implementation-class>
        </component>
        <component>
            <implementation-class>com.perl5.lang.perl.idea.project.PerlMicroIdeSettingsLoader</implementation-class>
        </component>
        <component>
            <implementation-class>com.perl5.lang.mason2.idea.components.MasonProjectComponent</implementation-class>
        </component>
        <component>
            <implementation-class>com.perl5.lang.htmlmason.idea.project.HTMLMasonProjectComponent</implementation-class>
        </component>
    </project-components>

    <actions>
        <action id="Perl5.NewFile" class="com.perl5.lang.perl.idea.actions.PerlFileFromTemplateAction">
            <add-to-group group-id="NewGroup" anchor="first"/>
        </action>

        <action class="com.perl5.lang.perl.idea.generation.GeneratePerlConstructorAction" id="Perl5NewConstructor"
                text="Generate Constructor" description="Generate class constructor">
            <add-to-group group-id="GenerateGroup" anchor="first"/>
        </action>
        <action class="com.perl5.lang.perl.idea.generation.GeneratePerlGetterAction" id="Perl5NewGetter"
                text="Generate Getters" description="Generate class getters">
            <add-to-group group-id="GenerateGroup" anchor="after" relative-to-action="Perl5NewConstructor"/>
        </action>
        <action class="com.perl5.lang.perl.idea.generation.GeneratePerlSetterAction" id="Perl5NewSetter"
                text="Generate Setters" description="Generate class setters">
            <add-to-group group-id="GenerateGroup" anchor="after" relative-to-action="Perl5NewGetter"/>
        </action>
        <action class="com.perl5.lang.perl.idea.generation.GeneratePerlGetterSetterAction" id="Perl5NewGetterSetter"
                text="Generate Getters and Setters" description="Generate class getters and setters">
            <add-to-group group-id="GenerateGroup" anchor="after" relative-to-action="Perl5NewSetter"/>
        </action>
        <action class="com.perl5.lang.perl.idea.generation.PerlOverrideMethodAction" id="Perl5OverrideSub"
                text="Override/Implement methods" description="Override/Implement methods">
            <add-to-group group-id="GenerateGroup" anchor="after" relative-to-action="Perl5NewGetterSetter"/>
        </action>

    </actions>

</idea-plugin><|MERGE_RESOLUTION|>--- conflicted
+++ resolved
@@ -34,11 +34,8 @@
     <change-notes><![CDATA[
      <p>
       <ul>
-<<<<<<< HEAD
       <li>Implemented basic pod support</li>
-=======
       <li>Fixed performance problem appeared after IDEA 2016.1.1 update</li>
->>>>>>> d3fcc38f
       <li>Disabled deprecation strikeout in packages auto-completion. Speeds things up and prevents hanging of IDEA 2016</li>
       <li>Fixed package completion in variable definition expresison</li>
       </ul>
