#Perl5 plugin for Intellij IDEA - Camelcade

This is my attempt to build a plugin for IDEA that will support Perl5 language.

<<<<<<< HEAD
This project is currently in development, and if you want to participate - you may fork or contact me via Skype: hurricup
=======
This project is currently in development, and if you want to participate - you may fork or contact me via [Skype](skype:hurricup)
>>>>>>> 1f231764

* [Camelcade twitter](https://twitter.com/CamelcadeIDE)
* [Camelcade wiki](https://github.com/hurricup/Perl5-IDEA/wiki)

Optimized using [Java Profiler](http://www.ej-technologies.com/products/jprofiler/overview.html) from ej-technologies. 

#Need testers
There is tremendous amount of work to do in development and project really need testers. Not only users-testers, but someone
to write tests (mostly for lexer and parser at the moment).

#Current status - development (0.33 beta)

[Download current dev build jar](http://evstigneev.com/camelcade.jar)


Wiki: https://github.com/hurricup/Perl5-IDEA/wiki<|MERGE_RESOLUTION|>--- conflicted
+++ resolved
@@ -2,11 +2,7 @@
 
 This is my attempt to build a plugin for IDEA that will support Perl5 language.
 
-<<<<<<< HEAD
-This project is currently in development, and if you want to participate - you may fork or contact me via Skype: hurricup
-=======
 This project is currently in development, and if you want to participate - you may fork or contact me via [Skype](skype:hurricup)
->>>>>>> 1f231764
 
 * [Camelcade twitter](https://twitter.com/CamelcadeIDE)
 * [Camelcade wiki](https://github.com/hurricup/Perl5-IDEA/wiki)
